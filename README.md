# markdown-to-hiccup

FIXME: Write a one-line description of your library/project.

## Overview

FIXME: Write a paragraph about the library/project and highlight its goals.

<<<<<<< HEAD
## Setup

Most of the following scripts require [rlwrap](http://utopia.knoware.nl/~hlub/uck/rlwrap/) (on OS X installable via brew).

Build your project once in dev mode with the following script and then open `index.html` in your browser.

    ./scripts/build

To auto build your project in dev mode:

    ./scripts/watch

To start an auto-building Node REPL:

    ./scripts/repl

To get source map support in the Node REPL:

    lein npm install
    
To start a browser REPL:
    
1. Uncomment the following lines in src/markdown_to_hiccup/core.cljs:
```clojure
;; (defonce conn
;;   (repl/connect "http://localhost:9000/repl"))
```
2. Run `./scripts/brepl`
3. Browse to `http://localhost:9000` (you should see `Hello world!` in the web console)
4. (back to step 3) you should now see the REPL prompt: `cljs.user=>`
5. You may now evaluate ClojureScript statements in the browser context.
    
For more info using the browser as a REPL environment, see
[this](https://github.com/clojure/clojurescript/wiki/The-REPL-and-Evaluation-Environments#browser-as-evaluation-environment).
    
Clean project specific out:

    lein clean
     
Build a single release artifact with the following script and then open `index_release.html` in your browser.

    ./scripts/release
=======
## Installation
### Leiningen/Boot
`[markdown-to-hiccup "0.2.2"]`

### Clojure CLI/deps.edn
`markdown-to-hiccup {:mvn/version "0.2.2"}`

### Gradle
`compile 'markdown-to-hiccup:markdown-to-hiccup:0.2.2'`

## Usage
```
(ns example.core
	(:require [markdown-to-hiccup.core :as m]))

(m/md->hiccup "#Title")

=> ([:html {} [:head {}] [:body {} [:h1 {} "Title"]]])
```
>>>>>>> 46276d9a

## License

Copyright © 2016 FIXME

Distributed under the Eclipse Public License either version 1.0 or (at your option) any later version.<|MERGE_RESOLUTION|>--- conflicted
+++ resolved
@@ -1,64 +1,18 @@
+[![Clojars Project](https://img.shields.io/clojars/v/markdown-to-hiccup.svg)](https://clojars.org/markdown-to-hiccup)
+
 # markdown-to-hiccup
 
-FIXME: Write a one-line description of your library/project.
+Simple library for converting markdown strings or files into Clojure/Script compatible hiccup data structures
 
-## Overview
-
-FIXME: Write a paragraph about the library/project and highlight its goals.
-
-<<<<<<< HEAD
-## Setup
-
-Most of the following scripts require [rlwrap](http://utopia.knoware.nl/~hlub/uck/rlwrap/) (on OS X installable via brew).
-
-Build your project once in dev mode with the following script and then open `index.html` in your browser.
-
-    ./scripts/build
-
-To auto build your project in dev mode:
-
-    ./scripts/watch
-
-To start an auto-building Node REPL:
-
-    ./scripts/repl
-
-To get source map support in the Node REPL:
-
-    lein npm install
-    
-To start a browser REPL:
-    
-1. Uncomment the following lines in src/markdown_to_hiccup/core.cljs:
-```clojure
-;; (defonce conn
-;;   (repl/connect "http://localhost:9000/repl"))
-```
-2. Run `./scripts/brepl`
-3. Browse to `http://localhost:9000` (you should see `Hello world!` in the web console)
-4. (back to step 3) you should now see the REPL prompt: `cljs.user=>`
-5. You may now evaluate ClojureScript statements in the browser context.
-    
-For more info using the browser as a REPL environment, see
-[this](https://github.com/clojure/clojurescript/wiki/The-REPL-and-Evaluation-Environments#browser-as-evaluation-environment).
-    
-Clean project specific out:
-
-    lein clean
-     
-Build a single release artifact with the following script and then open `index_release.html` in your browser.
-
-    ./scripts/release
-=======
 ## Installation
 ### Leiningen/Boot
-`[markdown-to-hiccup "0.2.2"]`
+`[markdown-to-hiccup "0.2.5"]`
 
 ### Clojure CLI/deps.edn
-`markdown-to-hiccup {:mvn/version "0.2.2"}`
+`markdown-to-hiccup {:mvn/version "0.2.5"}`
 
 ### Gradle
-`compile 'markdown-to-hiccup:markdown-to-hiccup:0.2.2'`
+`compile 'markdown-to-hiccup:markdown-to-hiccup:0.2.5'`
 
 ## Usage
 ```
@@ -69,10 +23,9 @@
 
 => ([:html {} [:head {}] [:body {} [:h1 {} "Title"]]])
 ```
->>>>>>> 46276d9a
 
 ## License
 
-Copyright © 2016 FIXME
+Copyright © 2018 Michael Carolin
 
-Distributed under the Eclipse Public License either version 1.0 or (at your option) any later version.+Distributed under the MIT License