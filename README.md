[![Clojars Project](https://img.shields.io/clojars/v/markdown-to-hiccup.svg)](https://clojars.org/markdown-to-hiccup)

# markdown-to-hiccup

Simple library for converting markdown strings or files into Clojure/Script compatible hiccup data structures

## Installation
### Leiningen/Boot
`[markdown-to-hiccup "0.3.0"]`

### Clojure CLI/deps.edn
`markdown-to-hiccup {:mvn/version "0.3.0"}`

### Gradle
`compile 'markdown-to-hiccup:markdown-to-hiccup:0.3.0'`

## Usage
### Clojure and ClojureScript
Use md->hiccup to convert a markdown string to hiccup:
```
(ns example.core
	(:require [markdown-to-hiccup.core :as m]))

(m/md->hiccup "#Title")

=> [:html {} [:head {}] [:body {} [:h1 {} "Title"]]]
```

If you just want the hiccup without the html, head, and body tags, pass it through the component function:
```
(->> "#Title\n* Bullet"
     (m/md->hiccup)
     (m/component))
     
=> [:div {} [:h1 {} "Title"] [:ul {} [:li {} "Bullet"]]]

```

If you want a specific nested hiccup vector, use hiccup-in. It lets you specify the keywords
(and indices for matching neighbor hiccup elements) to extract nested hiccup:
```
<<<<<<< HEAD
(let [hiccup (md->hiccup "#Title\n#SecondTitle")]
	(hiccup-in hiccup :html :body :h1 0))
=> [:h1 {} "Title"]

vs.

(let [hiccup (md->hiccup "#Title\n#SecondTitle")]
	(hiccup-in hiccup :html :body :h1 1))
=> [:h1 {} "Title"]
=======
(m/hicc-in hiccup :body)   
   
=> [:body {} [:h1 {} "Title"]]
>>>>>>> c1f73b5b
```
### Clojure-only
Finally, for just Clojure, there is also a function for automatically reading in a markdown file from disk and outputting hiccup:
```
(m/file->hiccup file-path-to-markdown-file)

=> [:html {} [:head {}] [:body {} [:h1 {} "Title"]]]
```

## License

Copyright © 2018 Michael Carolin

Distributed under the MIT License<|MERGE_RESOLUTION|>--- conflicted
+++ resolved
@@ -39,21 +39,15 @@
 If you want a specific nested hiccup vector, use hiccup-in. It lets you specify the keywords
 (and indices for matching neighbor hiccup elements) to extract nested hiccup:
 ```
-<<<<<<< HEAD
 (let [hiccup (md->hiccup "#Title\n#SecondTitle")]
-	(hiccup-in hiccup :html :body :h1 0))
+	(hiccup-in hiccup :html :body :h1 0)) ;; note the integer paired with :h1
 => [:h1 {} "Title"]
 
 vs.
 
 (let [hiccup (md->hiccup "#Title\n#SecondTitle")]
-	(hiccup-in hiccup :html :body :h1 1))
+	(hiccup-in hiccup :html :body :h1 1)) ;; note the integer paired with :h1
 => [:h1 {} "Title"]
-=======
-(m/hicc-in hiccup :body)   
-   
-=> [:body {} [:h1 {} "Title"]]
->>>>>>> c1f73b5b
 ```
 ### Clojure-only
 Finally, for just Clojure, there is also a function for automatically reading in a markdown file from disk and outputting hiccup:
