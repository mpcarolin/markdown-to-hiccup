(ns markdown-to-hiccup.core
  (:require [clojure.string :as str]
            [hickory.core :refer [parse as-hiccup]]
            [markdown.core :refer #?(:clj  [md-to-html-string]
                                     :cljs [md->html])]))

(def html-encodings {"&quot;" "\\\""
                     "&gt;" ">"
                     "&lt;" "<"
                     "&amp;" "&"})

(defn decode-reducer [acc [match replace]]
  (clojure.string/replace acc match replace))

(defn decode [s]
  "Replaces all html-encoding strings in s with the encoded character"
  (let [decoded-str (reduce decode-reducer s html-encodings)]
    (read-string decoded-str)))

(defn md->hiccup
  "Accepts a markdown string and returns a hiccup data structure converted from that markdown.
  Also accepts an optional params map. Use the :encode? boolean key to specify whether
  or not you want html escape characters to be encoded. Example:
    (md->hiccup \"#Title\" {:encode? true})"
  ([md-str params]
   (let [html #?(:clj  (md-to-html-string md-str)
                 :cljs (md->html md-str))
         dom  (parse html)
         hiccup (first (as-hiccup dom))]
     (if (not (:encode? params))
       (decode (str hiccup))
       hiccup)))
  ([md-str]
   (md->hiccup md-str {:encode? false})))

(defn hicc-in
  "NOTE: please use hiccup-in for better access to nested hiccup.
  Accepts a hiccup data structure and a keyword representing
  an html element tag (e.g. :body) and returns the first nested
  hiccup vector identified by the keyword."
  [hiccup & kws]
  (let [kw   (first kws)
        root (first hiccup)]
    (cond
      (nil? kw)              hiccup
      (empty? hiccup)        []
      (map? root)            (recur (rest hiccup) kws)
      (vector? root)         (let [branch-result (apply hicc-in root kws)]
                               (if (empty? branch-result)
                                 (recur (rest hiccup) kws)
                                 branch-result))
      (= root kw)            (recur hiccup (rest kws))
      :else                  (recur (rest hiccup) kws))))

(defn- keywords?
  [& args]
  (every? keyword? args))

(defn- dec-front
  "Accepts a list of [keyword count] pairs, and subtracts the count
   of the first pair. If that count becomes negative, dec-front returns
   the rest of the list. Otherwise, it returns the list with the new 
   count value for the first pair."
  [kw-pairs]
  (let [[kw count] (first kw-pairs)
        new-count  (dec count)
        new-pair   [kw new-count]]
    (if (neg? new-count)
      (rest kw-pairs)
      (cons new-pair (rest kw-pairs)))))

(defn- num-partition
  "Accepts a list of keywords and numbers. Any place in which 
  a number does not separate keywords, a zero will be inserted.
  Returns the arg list as a sequence of keyword -> number pairs
  nested as lists."
  [args]
  (loop [arglist    args
         ret-vec   []]
    (let [curr-arg (first arglist)
          prev-arg (peek ret-vec)]
      (cond
        ;; base case
        (nil? curr-arg)            (if (keyword? prev-arg)
                                     (partition 2 (conj ret-vec 0))
                                     (partition 2 ret-vec))
        ;; recursive cases
        (keywords? curr-arg
                   prev-arg)       (recur (rest arglist)
                                          (conj ret-vec 0 curr-arg))

        :else                      (recur (rest arglist)
                                          (conj ret-vec curr-arg))))))


(defn- same-length?
  [coll-a coll-b]
  (= (count coll-a)
     (count coll-b)))

(defn- get-nested-hiccup
  "Recursive helper function for hiccup-in."
  [hiccup kw-pairs]
  (let [[kw nth-kw]   (first kw-pairs)
        front         (first hiccup)
        remaining     (rest hiccup)]
    (cond
      (empty? hiccup)        []
      (nil? kw)              hiccup
      (map? front)           (recur remaining kw-pairs)
      (vector? front)        (let [branch-result (get-nested-hiccup front kw-pairs)]
                               (if (empty? branch-result)
                                 (let [nested-front (first front)]
                                   (if (= nested-front kw) ;; the child recurse did find a match, but we need to update our kw-pair list if the first element had a match
                                    (recur remaining (dec-front kw-pairs))
                                    (recur remaining kw-pairs)))
                                 branch-result))
      (= front kw)           (let [new-pairs (dec-front kw-pairs)]
                               (cond
                                 (empty? new-pairs)                  hiccup                         ;; no keywords left, return what we have found
                                 :else                               (recur remaining new-pairs)))  ;; prceed to the next instance of the keyword
      :else                  (recur remaining kw-pairs))))



(defn hiccup-in
  "Accepts a hiccup data structure and any series of args in keyword, index order. 
   Each keyword represents a hiccup element, and the paired index is which element
<<<<<<< HEAD
   at that level hiccup-in will look in. If no number proceeds a keyword, hiccup-in
=======
   at that level hiccup-in will look in. If no number proceeds a keyword, hiccup-in 
>>>>>>> 0e7db650
   will find the first element with that keyword. Returns the nested hiccup vector 
   identified by the keywords. Example: (hiccup-in hiccup :html :body :div 0 :h1 2 :p)"
  [hiccup & kw-pairs]
   (let [pathway (num-partition kw-pairs)]
     (get-nested-hiccup hiccup pathway)))

(defn component
  "Accepts hiccup and returns the same hiccup only
   without the :html, :head, and :body elements. Useful
   if you want to nest your markdown hiccup in existing
   hiccup data structures."
  [hiccup]
  (let [body (hiccup-in hiccup :body)]
    (vec (cons :div (rest body)))))

#?(:clj
  (defn file->hiccup
  "Generates a valid hiccup data structure from markdown
   contained in the .md file located at file-path"
  [file-path]
  (let [contents (slurp file-path)]
    (md->hiccup contents))))
<|MERGE_RESOLUTION|>--- conflicted
+++ resolved
@@ -124,15 +124,11 @@
 
 
 (defn hiccup-in
-  "Accepts a hiccup data structure and any series of args in keyword, index order. 
-   Each keyword represents a hiccup element, and the paired index is which element
-<<<<<<< HEAD
-   at that level hiccup-in will look in. If no number proceeds a keyword, hiccup-in
-=======
-   at that level hiccup-in will look in. If no number proceeds a keyword, hiccup-in 
->>>>>>> 0e7db650
-   will find the first element with that keyword. Returns the nested hiccup vector 
-   identified by the keywords. Example: (hiccup-in hiccup :html :body :div 0 :h1 2 :p)"
+  "Accepts a hiccup data structure and any series of args in keyword, index order.
+   Each keyword represents a hiccup element, and the paired index is which element at that level hiccup-in will look in.
+   If no number proceeds a keyword, hiccup-in will find the first element with that keyword.
+   Returns the nested hiccup vector identified by the keywords.
+   Example: (hiccup-in hiccup :html :body :div 0 :h1 2 :p)"
   [hiccup & kw-pairs]
    (let [pathway (num-partition kw-pairs)]
      (get-nested-hiccup hiccup pathway)))
